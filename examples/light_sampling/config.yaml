--- conflicted
+++ resolved
@@ -30,23 +30,12 @@
         "lights": [
           {
             "location": {
-<<<<<<< HEAD
-              "name": "ShellSampler",
+              "name": "sampler.Shell",
               "center": [1, 2, 3],
               "radius_min": 4,
               "radius_max": 7,
               "elevation_min": 15,
               "elevation_max": 70
-=======
-              "name": "sampler.Shell",
-              "parameters": {
-                "center": [1, 2, 3],
-                "radius_min": 4,
-                "radius_max": 7,
-                "elevation_min": 15,
-                "elevation_max": 70
-              }
->>>>>>> e8aa8629
             },
             "type": "POINT",
             "energy": 500
