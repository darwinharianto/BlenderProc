--- conflicted
+++ resolved
@@ -24,13 +24,8 @@
        :header: "Keyword", "Description"
 
        "location", "The position of the camera, specified as a list of three values (xyz)."
-<<<<<<< HEAD
-       "rotation", "Specifies the rotation of the camera. rotation_format describes the form in which the rotation is specified. Per default rotations are specified as three euler angles."
-       "rotation_format", "Describes the form in which the rotation is specified. Possible values: 'euler': three euler angles, 'forward_vec': Specified with a forward vector (The Y-Axis is assumed as Up-Vector), 'look_at': Camera will be turned such it looks at 'look_at_point' location, whicn can be defined as a fixed XYZ location or sampled."
-=======
        "rotation/value", "Specifies the rotation of the camera. rotation/format describes the form in which the rotation is specified. Per default rotations are specified as three euler angles."
-       "rotation/format", "Describes the form in which the rotation is specified. Possible values: 'euler': three euler angles, 'forward_vec': Specified with a forward vector (The Y-Axis is assumed as Up-Vector)"
->>>>>>> cdd36606
+       "rotation/format", "Describes the form in which the rotation is specified. Possible values: 'euler': three euler angles, 'forward_vec': Specified with a forward vector (The Y-Axis is assumed as Up-Vector), 'look_at': Camera will be turned such as it looks at 'look_at_point' location, which can be defined as a fixed or sampled XYZ location."
        "shift", "Principal Point deviation from center. The unit is proportion of the larger image dimension"
        "fov", "The FOV (normally the angle between both sides of the frustum, if fov_is_half is true than its assumed to be the angle between forward vector and one side of the frustum)"
        "cam_K", "Camera Matrix K"
