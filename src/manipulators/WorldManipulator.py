import bpy

from src.main.Module import Module
from src.utility.BlenderUtility import get_all_mesh_objects


class WorldManipulator(Module):
    """ Allows manipulation of the current World in the scene via specifying one or more {attr name/custom prop. name/
        custom function name: value} pairs.

        Example 1: Sets the World's custom property `category_id` to 123.

        {
          "module": "manipulators.WorldManipulator",
          "config": {
            "cp_category_id": 123
          }
        }

        Example 2: Sets the color and the strength of the light emitted by the background surface.

        {
          "module": "manipulators.WorldManipulator",
          "config": {
            "cf_bg_surface_color": [1, 1, 1, 1],
            "cf_bg_surface_strength": 100
          }
        }

        Example 3: Disables shader node tree of the background surface and sets a solid color to the background surface.

        {
          "module": "manipulators.WorldManipulator",
          "config": {
            "use_nodes": False,
            "color": [0.5, 0.5, 0.5]
          }
        }

    **Configuration**:

    .. csv-table::
        :header: "Parameter", "Description"

        "key": "Name of the attribute/custom property to change or a name of a custom function to perform on objects. "
               "Type: string. "
               "In order to specify, what exactly one wants to modify (e.g. attribute, custom property, etc.): "
               "For attribute: key of the pair must be a valid attribute name of the world. "
               "For custom property: key of the pair must start with `cp_` prefix. "
               "For calling custom function: key of the pair must start with `cf_` prefix. See table below for "
               "supported custom function names."
        "value": "Value of the attribute/custom prop. to set or input value(s) for a custom function. Type: string, "
                 "int, bool or float, list/Vector."

    **Custom functions**:

    .. csv-table::
        :header: "Parameter", "Description"

        "cf_bg_surface_color", "Sets the RGBA color of the light emitted by the background. Type: mathutils.Vector."
        "cf_bg_surface_strength", "Sets the strength of the light emitted by the background. Type: float."
        "cf_set_world_category_id", "Sets the category_id of the background. Type: int."
    """

    def __init__(self, config):
        Module.__init__(self, config)

    def run(self):
        """ Assigns user-defined values to World's attributes, custom properties, or manipulates the state of the world.
            1. Selects current active World.
            2. Change World's state via setting user-defined values to it's attributes, custom properties, etc.
        """
        world = bpy.context.scene.world
        for key in self.config.data.keys():
            requested_cp = False
            requested_cf = False

            value = self.config.get_raw_value(key)

            if key.startswith('cp_'):
                requested_cp = True
                key = key[3:]
            elif key.startswith('cf_'):
                requested_cf = True
                key = key[3:]
            if hasattr(world, key) and all([not requested_cp, not requested_cf]):
                setattr(world, key, value)
            elif requested_cp:
                world[key] = value
            elif requested_cf:

                if key == "bg_surface_color":
                    self._set_bg_surface_color(world, value)
                elif key == "bg_surface_strength":
                    self._set_bg_surface_strength(world, value)
                elif key == "set_world_category_id":
                    if isinstance(value, int):
                        bpy.context.scene.world["category_id"] = value
                    else:
                        raise Exception("The category id of the world can only be int!")
                else:
                    raise RuntimeError('Unknown cf_ parameter: ' + key)

            else:
                raise RuntimeError('Unknown parameter: ' + key)

    def _set_bg_surface_color(self, world, color):
        """ Sets the color of the emitted light by the background surface.

        :param world: World to modify. Type: bpy.types.World.
        :param color: RGBA color of the emitted light. Type: mathutils.Vector.
        """
        import os
        if color == "sky_texture":
            sky_tex = world.node_tree.nodes.new(type='ShaderNodeTexSky')
            sky_tex.sky_type = "HOSEK_WILKIE"
            sky_tex.ground_albedo = 0.9
            sky_tex.turbidity = 2.2

            back_node = world.node_tree.nodes['Background']
            world.node_tree.links.new(sky_tex.outputs['Color'], back_node.inputs['Color'])
        
        elif os.path.isdir(color):

            random_image = self.random_image_from_folder(color)
            img_name = os.path.basename(random_image)
            bpy.data.images.load(random_image)

            env_node = world.node_tree.nodes.new(type='ShaderNodeTexEnvironment')
            back_node = world.node_tree.nodes['Background']
            world.node_tree.links.new(env_node.outputs['Color'], back_node.inputs['Color'])

            end_frame = bpy.context.scene.frame_end

            env_node.image = bpy.data.images[img_name]
            env_node.image.source = "SEQUENCE"

            env_node.image_user.frame_duration = end_frame
            env_node.image_user.frame_start = 0
            env_node.image_user.frame_offset = 0
            env_node.image_user.use_cyclic = True
            env_node.image_user.use_auto_refresh = True
            
            
        else:
            world.node_tree.nodes["Background"].inputs['Color'].default_value = color

    def _set_bg_surface_strength(self, world, strength):
        """ Sets the strength of the emitted light by the background surface.

        :param world: World to modify. Type: bpy.types.World.
        :param strength: Strength of the emitted light. Type: float.
        """
        world.node_tree.nodes["Background"].inputs['Strength'].default_value = strength
    

    def random_image_from_folder(self, folder_name):
        """ Get random image from folder that act as world color

        :param world: World to modify. Type: bpy.types.World.
        :param folder_name: Folder where images should be taken 
        """
        import os
        import random

        print("This method will change all the image name inside folder, proceed with caution")

        all_image_path = []

        bg_list = os.listdir(folder_name)
        random.shuffle(bg_list)

        for i, files in enumerate(bg_list):
            all_image_path.append(os.path.join(folder_name, files))
            src = os.path.join(folder_name, files)
<<<<<<< HEAD
            dst = os.path.join(folder_name, f"bg_{str(i).zfill(10)}.jpg")
=======
            dst = os.path.join(folder_name, f"temp_bg_{str(i).zfill(5)}.jpg")
>>>>>>> 3e1b4fe5
            
            os.rename(src, dst)

        bg_list = os.listdir(folder_name)
        random.shuffle(bg_list)

        # FIX THIS NAMING SCHEME
        for i, files in enumerate(bg_list):
            all_image_path.append(os.path.join(folder_name, files))
            src = os.path.join(folder_name, files)
            dst = os.path.join(folder_name, f"bg_{str(i).zfill(10)}.jpg")
            
            os.rename(src, dst) 
        
        return dst
        <|MERGE_RESOLUTION|>--- conflicted
+++ resolved
@@ -173,18 +173,13 @@
         for i, files in enumerate(bg_list):
             all_image_path.append(os.path.join(folder_name, files))
             src = os.path.join(folder_name, files)
-<<<<<<< HEAD
-            dst = os.path.join(folder_name, f"bg_{str(i).zfill(10)}.jpg")
-=======
-            dst = os.path.join(folder_name, f"temp_bg_{str(i).zfill(5)}.jpg")
->>>>>>> 3e1b4fe5
+            dst = os.path.join(folder_name, f"temp_bg_{str(i).zfill(10)}.jpg")
             
             os.rename(src, dst)
 
         bg_list = os.listdir(folder_name)
         random.shuffle(bg_list)
 
-        # FIX THIS NAMING SCHEME
         for i, files in enumerate(bg_list):
             all_image_path.append(os.path.join(folder_name, files))
             src = os.path.join(folder_name, files)
