import mathutils
import random
import numpy as np

from src.main.Provider import Provider


class UniformSO3(Provider):
<<<<<<< HEAD
    """ Uniformly samples rotations from SO(3).
=======
    """ Uniformly samples rotations from SO(3). Allows to limit the rotation around Blender World coordinate axes.
>>>>>>> 198aa4ee

    **Configuration**:

    .. csv-table::
        :header: "Parameter", "Description"

        "around_x", "Whether to rotate around X-axis. Type: bool. Default: True."
        "around_y", "Whether to rotate around Y-axis. Type: bool. Default: True."
        "around_z", "Whether to rotate around Z-axis. Type: bool. Default: True."
    """

    def __init__(self, config):
        Provider.__init__(self, config)

    def run(self):
        """
        :return: Sampled rotation in euler angles. Type: Mathutils Vector
        """
        # Indicators of which axes to rotate around.
        around_x = self.config.get_bool('around_x', True)
        around_y = self.config.get_bool('around_y', True)
        around_z = self.config.get_bool('around_z', True)

        # Uniform sampling in full SO3.
        if around_x and around_y and around_z:
            quat_rand = self._random_quaternion()
            euler_rand = mathutils.Quaternion(quat_rand).to_euler()

        # Uniform sampling of angles around the selected axes.
        else:
            def random_angle():
                return random.uniform(0, 2 * np.pi)
            mat_rand = mathutils.Matrix.Identity(3)
            if around_x:
                mat_rand @= mathutils.Matrix.Rotation(random_angle(), 3, 'X')
            if around_y:
                mat_rand @= mathutils.Matrix.Rotation(random_angle(), 3, 'Y')
            if around_z:
                mat_rand @= mathutils.Matrix.Rotation(random_angle(), 3, 'Z')
            euler_rand = mat_rand.to_euler()

        return mathutils.Vector(euler_rand)

    def _random_quaternion(self, rand=None):
        """ Return uniform random unit quaternion.

        https://github.com/thodan/bop_toolkit/blob/master/bop_toolkit_lib/transform.py

        :param rand: Three independent random variables that are uniformly distributed between 0 and 1. Type: list.
        :return: Unit quaternion. Type: np.array.
        """
        if rand is None:
            rand = np.random.rand(3)
        else:
            assert len(rand) == 3

        r1 = np.sqrt(1.0 - rand[0])
        r2 = np.sqrt(rand[0])
        pi2 = np.pi * 2.0
        t1 = pi2 * rand[1]
        t2 = pi2 * rand[2]

        return np.array([np.cos(t2) * r2, np.sin(t1) * r1,
                            np.cos(t1) * r1, np.sin(t2) * r2])<|MERGE_RESOLUTION|>--- conflicted
+++ resolved
@@ -6,11 +6,7 @@
 
 
 class UniformSO3(Provider):
-<<<<<<< HEAD
-    """ Uniformly samples rotations from SO(3).
-=======
     """ Uniformly samples rotations from SO(3). Allows to limit the rotation around Blender World coordinate axes.
->>>>>>> 198aa4ee
 
     **Configuration**:
 
