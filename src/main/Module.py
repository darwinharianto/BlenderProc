import os

import bpy

from src.utility.Utility import Utility


class Module:
    """
    **Configuration**:

    All of these values can be set per Module or of the global config defined in the main.Initializer:

      "module": "main.Initializer",
      "config":{
        "global": {
          "output_dir": "<args:X>"
        }
      }

    If they are set globally all modules will inherit them, if there is no module defined key available.

    .. csv-table::
       :header: "Parameter", "Description"

       "output_is_temp", "If True, all files created in this module will be written into the temp_dir. If False,"
                         "the output_dir is used. Type: bool."
       "output_dir", "The path to a directory where all persistent output files should be stored. If it doesn't exist,"
                     "it is created automatically. Type: string. Default: ""."
<<<<<<< HEAD
       "temp_dir", "The path to a directory where all temporary output files should be stored. If it doesn't exist,"
                   "it is created automatically. Type: string. Default: "/dev/shm" or "/tmp/" depending on what"
                   "is available for Linux and MacOS, and "<env:TEMP>" for Windows."
=======
>>>>>>> 52f76edc
    """

    def __init__(self, config):
        self.config = config
        self._default_init()

    def _default_init(self):
        """
        These operations are called during all modules inits
        """
        self._output_dir = Utility.resolve_path(self.config.get_string("output_dir", ""))
        os.makedirs(self._output_dir, exist_ok=True)

        self._temp_dir = Utility.get_temporary_directory()

    def _determine_output_dir(self, output_is_temp_default=True):
        """ Returns the directory where to store output file created by this module.

        :param output_is_temp_default: True, if the files created by this module should be temporary by default.
        :return: The output directory to use
        """
        if self.config.get_bool("output_is_temp", output_is_temp_default):
            return self._temp_dir
        else:
            return self._output_dir

    def _add_output_entry(self, output):
        """ Registers the given output in the scene's custom properties

        :param output: A dict containing key and path of the new output type.
        """
        if "output" in bpy.context.scene:
            if not self._output_already_registered(output, bpy.context.scene["output"]): # E.g. multiple camera samplers
                bpy.context.scene["output"] += [output]
        else:
            bpy.context.scene["output"] = [output]

    def _register_output(self, default_prefix, default_key, suffix, version, stereo=False, unique_for_camposes=True, output_key_parameter_name="output_key", output_file_prefix_parameter_name="output_file_prefix"):
        """ Registers new output type using configured key and file prefix.

        :param default_prefix: The default prefix of the generated files.
        :param default_key: The default key which should be used for storing the output in merged file.
        :param suffix: The suffix of the generated files.
        :param version: The version number which will be stored at key_version in the final merged file.
        :param stereo: Boolean indicating whether the output of this rendering result will be stereo.
        :param unique_for_camposes: True if the output to be registered is unique for all the camera poses
        :param output_key_parameter_name: The parameter name to use for retrieving the output key from the config.
        :param output_file_prefix_parameter_name: The parameter name to use for retrieving the output file prefix from the config.
        """

        self._add_output_entry({
            "key": self.config.get_string(output_key_parameter_name, default_key),
            "path": os.path.join(self._determine_output_dir(), self.config.get_string(output_file_prefix_parameter_name, default_prefix)) + ("%04d" if unique_for_camposes else "") + suffix,
            "version": version,
            "stereo": stereo
        })

    def _find_registered_output_by_key(self, key):
        """ Returns the output which was registered with the given key.

        :param key: The output key to look for.
        :return: The dict containing all information registered for that output. If no output with the given key exists, None is returned.
        """
        if "output" in bpy.context.scene:
            for output in bpy.context.scene["output"]:
                if output["key"] == key:
                    return output.to_dict()

        return None

    def _output_already_registered(self, output, output_list):
        """ Checks if the given output entry already exists in the list of outputs, by checking on the key and path.
        Also throws an error if it detects an entry having the same key but not the same path and vice versa since this
        is ambiguous.

        :param output: The output dict entry.
        :param output_list: The list of output entries.
        :return: bool indicating whether it already exists.
        """
        for _output in output_list:
            if output["key"] == _output["key"] and output["path"] == _output["path"]:
                print("Warning! Detected output entries with duplicate keys and paths")
                return True
            if output["key"] == _output["key"] or output["path"] == _output["path"]:
                raise Exception("Can not have two output entries with the same key/path but not same path/key." +
                                "Original entry's data: key:{} path:{}, Entry to be registered: key:{} path:{}"
                                .format(_output["key"], _output["path"], output["key"], output["path"]))

        return False<|MERGE_RESOLUTION|>--- conflicted
+++ resolved
@@ -27,12 +27,6 @@
                          "the output_dir is used. Type: bool."
        "output_dir", "The path to a directory where all persistent output files should be stored. If it doesn't exist,"
                      "it is created automatically. Type: string. Default: ""."
-<<<<<<< HEAD
-       "temp_dir", "The path to a directory where all temporary output files should be stored. If it doesn't exist,"
-                   "it is created automatically. Type: string. Default: "/dev/shm" or "/tmp/" depending on what"
-                   "is available for Linux and MacOS, and "<env:TEMP>" for Windows."
-=======
->>>>>>> 52f76edc
     """
 
     def __init__(self, config):
