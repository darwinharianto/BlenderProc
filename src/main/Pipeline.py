--- conflicted
+++ resolved
@@ -8,15 +8,11 @@
     def __init__(self, config_path, args, working_dir):
         Utility.working_dir = working_dir
 
-<<<<<<< HEAD
-        config_parser = ConfigParser(silent=True)
-        config = config_parser.parse(Utility.resolve_path(config_path), args)
-=======
         # Clean up example scene or scene created by last run when debugging pipeline inside blender
         self._cleanup()
 
-        config = Config.read_config_dict(Utility.resolve_path(config_path), args)
->>>>>>> e36cb6f2
+        config_parser = ConfigParser(silent=True)
+        config = config_parser.parse(Utility.resolve_path(config_path), args)
 
         self.modules = Utility.initialize_modules(config["modules"], config["global"])
 
